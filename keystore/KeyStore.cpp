/*
 * Copyright (C) 2016 The Android Open Source Project
 *
 * Licensed under the Apache License, Version 2.0 (the "License");
 * you may not use this file except in compliance with the License.
 * You may obtain a copy of the License at
 *
 *      http://www.apache.org/licenses/LICENSE-2.0
 *
 * Unless required by applicable law or agreed to in writing, software
 * distributed under the License is distributed on an "AS IS" BASIS,
 * WITHOUT WARRANTIES OR CONDITIONS OF ANY KIND, either express or implied.
 * See the License for the specific language governing permissions and
 * limitations under the License.
 */

#define LOG_TAG "keystore"

#include "KeyStore.h"

#include <dirent.h>
#include <fcntl.h>

#include <openssl/bio.h>

#include <utils/String16.h>
#include <utils/String8.h>

#include <android-base/scopeguard.h>
#include <android/hardware/keymaster/3.0/IKeymasterDevice.h>
#include <android/security/keystore/IKeystoreService.h>
#include <log/log_event_list.h>

#include <private/android_logger.h>

#include "keystore_utils.h"
#include "permissions.h"
#include <keystore/keystore_hidl_support.h>

#include "keymaster_worker.h"

namespace keystore {

const char* KeyStore::kOldMasterKey = ".masterkey";
const char* KeyStore::kMetaDataFile = ".metadata";

const android::String16 KeyStore::kRsaKeyType("RSA");
const android::String16 KeyStore::kEcKeyType("EC");

using android::String8;

KeyStore::KeyStore(const KeymasterDevices& kmDevices,
                   SecurityLevel minimalAllowedSecurityLevelForNewKeys)
    : mAllowNewFallback(minimalAllowedSecurityLevelForNewKeys == SecurityLevel::SOFTWARE),
      mConfirmationManager(new ConfirmationManager(this)) {
    memset(&mMetaData, '\0', sizeof(mMetaData));

    static_assert(std::tuple_size<std::decay_t<decltype(kmDevices)>>::value ==
                      std::tuple_size<decltype(mKmDevices)>::value,
                  "KmasterDevices and KeymasterWorkers must have the same size");
    for (size_t i = 0; i < kmDevices.size(); ++i) {
        if (kmDevices[SecurityLevel(i)]) {
            mKmDevices[SecurityLevel(i)] =
                std::make_shared<KeymasterWorker>(kmDevices[SecurityLevel(i)], this);
        }
    }
}

KeyStore::~KeyStore() {
}

ResponseCode KeyStore::initialize() {
    readMetaData();
    if (upgradeKeystore()) {
        writeMetaData();
    }

    return ResponseCode::NO_ERROR;
}

ResponseCode KeyStore::initializeUser(const android::String8& pw, uid_t userId) {
    auto userState = mUserStateDB.getUserState(userId);
    return userState->initialize(pw);
}

ResponseCode KeyStore::copyMasterKey(uid_t srcUser, uid_t dstUser) {
    auto userState = mUserStateDB.getUserState(dstUser);
    auto initState = mUserStateDB.getUserState(srcUser);
    return userState->copyMasterKey(&initState);
}

ResponseCode KeyStore::writeMasterKey(const android::String8& pw, uid_t userId) {
    auto userState = mUserStateDB.getUserState(userId);
    return userState->writeMasterKey(pw);
}

ResponseCode KeyStore::readMasterKey(const android::String8& pw, uid_t userId) {
    auto userState = mUserStateDB.getUserState(userId);
    return userState->readMasterKey(pw);
}

LockedKeyBlobEntry KeyStore::getLockedBlobEntryIfNotExists(const std::string& alias, uid_t uid) {
    KeyBlobEntry kbe(alias, mUserStateDB.getUserStateByUid(uid)->getUserDirName(), uid);
    auto result = LockedKeyBlobEntry::get(std::move(kbe));
    if (result->hasKeyBlob()) return {};
    return result;
}

std::optional<KeyBlobEntry> KeyStore::getBlobEntryIfExists(const std::string& alias, uid_t uid) {
    KeyBlobEntry kbe(alias, mUserStateDB.getUserStateByUid(uid)->getUserDirName(), uid);
    if (kbe.hasKeyBlob()) return kbe;

    // If this is one of the legacy UID->UID mappings, use it.
    uid_t euid = get_keystore_euid(uid);
    if (euid != uid) {
        kbe = KeyBlobEntry(alias, mUserStateDB.getUserStateByUid(euid)->getUserDirName(), euid);
        if (kbe.hasKeyBlob()) return kbe;
    }

    // They might be using a granted key.
    auto grant = mGrants.get(uid, alias);
    if (grant) {
        kbe = grant->entry_;
        if (kbe.hasKeyBlob()) return kbe;
    }
    return {};
}
LockedKeyBlobEntry KeyStore::getLockedBlobEntryIfExists(const std::string& alias, uid_t uid) {
    auto blobentry = getBlobEntryIfExists(alias, uid);
    if (!blobentry) return {};
    LockedKeyBlobEntry lockedentry = LockedKeyBlobEntry::get(std::move(*blobentry));
    if (!lockedentry || !lockedentry->hasKeyBlob()) return {};
    return lockedentry;
}

void KeyStore::resetUser(uid_t userId, bool keepUnenryptedEntries) {
    android::String8 prefix("");
    android::Vector<android::String16> aliases;

    auto userState = mUserStateDB.getUserState(userId);
    std::string userDirName = userState->getUserDirName();
    auto encryptionKey = userState->getEncryptionKey();
    auto state = userState->getState();
    // userState is a proxy that holds a lock which may be required by a worker.
    // LockedKeyBlobEntry::list has a fence that waits until all workers have finished which may
    // not happen if a user state lock is held. The following line relinquishes the lock.
    userState = {};

    ResponseCode rc;
    std::list<LockedKeyBlobEntry> matches;

    // must not be called by a keymaster worker. List waits for workers to relinquish all access
    // to blob entries
    std::tie(rc, matches) = LockedKeyBlobEntry::list(userDirName);
    if (rc != ResponseCode::NO_ERROR) {
        return;
    }

    for (LockedKeyBlobEntry& lockedEntry : matches) {
        bool shouldDelete = true;

        if (keepUnenryptedEntries) {
            Blob blob;
            Blob charBlob;
            ResponseCode rc;

            std::tie(rc, blob, charBlob) = lockedEntry.readBlobs(encryptionKey, state);

            switch (rc) {
            case ResponseCode::SYSTEM_ERROR:
            case ResponseCode::VALUE_CORRUPTED:
                // If we can't read blobs, delete them.
                shouldDelete = true;
                break;

            case ResponseCode::NO_ERROR:
            case ResponseCode::LOCKED:
                // Delete encrypted blobs but keep unencrypted blobs and super-encrypted blobs.  We
                // need to keep super-encrypted blobs so we can report that the user is
                // unauthenticated if a caller tries to use them, rather than reporting that they
                // don't exist.
                shouldDelete = blob.isEncrypted();
                break;

            default:
                ALOGE("Got unexpected return code %d from readBlobs", rc);
                // This shouldn't happen.  To be on the safe side, delete it.
                shouldDelete = true;
                break;
            }
        }
        if (shouldDelete) {
            del(lockedEntry);
        }
    }

    userState = mUserStateDB.getUserState(userId);
    if (!userState->deleteMasterKey()) {
        ALOGE("Failed to delete user %d's master key", userId);
    }
    if (!keepUnenryptedEntries) {
        if (!userState->reset()) {
            ALOGE("Failed to remove user %d's directory", userId);
        }
    }
}

bool KeyStore::isEmpty(uid_t userId) const {
    std::string userDirName;
    {
        // userState holds a lock which must be relinquished before list is called. This scope
        // prevents deadlocks.
        auto userState = mUserStateDB.getUserState(userId);
        if (!userState) {
            return true;
        }
        userDirName = userState->getUserDirName();
    }

    ResponseCode rc;
    std::list<LockedKeyBlobEntry> matches;

    // must not be called by a keymaster worker. List waits for workers to relinquish all access
    // to blob entries
    std::tie(rc, matches) = LockedKeyBlobEntry::list(userDirName);

    return rc == ResponseCode::SYSTEM_ERROR || matches.size() == 0;
}

void KeyStore::lock(uid_t userId) {
    auto userState = mUserStateDB.getUserState(userId);
    userState->zeroizeMasterKeysInMemory();
    userState->setState(STATE_LOCKED);
}

static void maybeLogKeyIntegrityViolation(const LockedKeyBlobEntry& lockedEntry,
                                          const BlobType type) {
    if (!__android_log_security() || (type != TYPE_KEY_PAIR && type != TYPE_KEYMASTER_10)) return;
    log_key_integrity_violation(lockedEntry->alias().c_str(), lockedEntry->uid());
}

std::tuple<ResponseCode, Blob, Blob> KeyStore::get(const LockedKeyBlobEntry& blobfile) {
    std::tuple<ResponseCode, Blob, Blob> result;

    uid_t userId = get_user_id(blobfile->uid());
    Blob& keyBlob = std::get<1>(result);
    ResponseCode& rc = std::get<0>(result);

    auto userState = mUserStateDB.getUserState(userId);
    BlobType type = BlobType::TYPE_ANY;
    auto logOnScopeExit = android::base::make_scope_guard([&] {
        if (rc == ResponseCode::VALUE_CORRUPTED) {
            maybeLogKeyIntegrityViolation(blobfile, type);
        }
    });

    result = blobfile.readBlobs(userState->getEncryptionKey(), userState->getState());
    if (rc != ResponseCode::NO_ERROR) {
        return result;
    }

    // update the type for logging (see scope_guard above)
    type = keyBlob.getType();

    const uint8_t version = keyBlob.getVersion();
    if (version < CURRENT_BLOB_VERSION) {
        /* If we upgrade the key, we need to write it to disk again. Then
         * it must be read it again since the blob is encrypted each time
         * it's written.
         */
        if (upgradeBlob(&keyBlob, version)) {
            if ((rc = this->put(blobfile, keyBlob, {})) != ResponseCode::NO_ERROR ||
                (result = blobfile.readBlobs(userState->getEncryptionKey(), userState->getState()),
                 rc) != ResponseCode::NO_ERROR) {
                return result;
            }
        }
    }

    return result;
}

ResponseCode KeyStore::put(const LockedKeyBlobEntry& blobfile, Blob keyBlob,
                           Blob characteristicsBlob) {
    auto userState = mUserStateDB.getUserStateByUid(blobfile->uid());
    return blobfile.writeBlobs(std::move(keyBlob), std::move(characteristicsBlob),
                               userState->getEncryptionKey(), userState->getState());
}

ResponseCode KeyStore::del(const LockedKeyBlobEntry& blobfile) {
    Blob keyBlob;
    Blob charactaristicsBlob;
    ResponseCode rc;
    uid_t uid = blobfile->uid();
    std::string alias = blobfile->alias();

    std::tie(rc, keyBlob, charactaristicsBlob) = get(blobfile);

    // after getting the blob from the file system we scrub the filesystem.
    mGrants.removeAllGrantsToKey(uid, alias);
    auto result = blobfile.deleteBlobs();

    if (rc != ResponseCode::NO_ERROR) {
        LOG(ERROR) << "get keyblob failed " << int(rc);
        return rc;
    }

    // if we got the blob successfully, we try and delete it from the keymaster device
    auto dev = getDevice(keyBlob);

    if (keyBlob.getType() == ::TYPE_KEYMASTER_10) {
        dev->deleteKey(blob2hidlVec(keyBlob), [dev, alias, uid](Return<ErrorCode> rc) {
            auto ret = KS_HANDLE_HIDL_ERROR(dev, rc);
            // A device doesn't have to implement delete_key.
            bool success = ret == ErrorCode::OK || ret == ErrorCode::UNIMPLEMENTED;
            if (__android_log_security()) {
                android_log_event_list(SEC_TAG_KEY_DESTROYED)
                    << int32_t(success) << alias << int32_t(uid) << LOG_ID_SECURITY;
            }
            if (!success) {
                LOG(ERROR) << "Keymaster delete for key " << alias << " of uid " << uid
                           << " failed";
            }
        });
    }

    return result;
}

std::string KeyStore::addGrant(const LockedKeyBlobEntry& blobfile, uid_t granteeUid) {
    return mGrants.put(granteeUid, blobfile);
}

bool KeyStore::removeGrant(const LockedKeyBlobEntry& blobfile, const uid_t granteeUid) {
    return mGrants.removeByFileAlias(granteeUid, blobfile);
}
void KeyStore::removeAllGrantsToUid(const uid_t granteeUid) {
    mGrants.removeAllGrantsToUid(granteeUid);
}

bool KeyStore::isHardwareBacked(const android::String16& keyType) const {
    // if strongbox device is present TEE must also be present and of sufficiently high version
    // to support all keys in hardware
    if (getDevice(SecurityLevel::STRONGBOX)) return true;
    if (!getDevice(SecurityLevel::TRUSTED_ENVIRONMENT)) {
        ALOGW("can't get keymaster device");
        return false;
    }

    auto version = getDevice(SecurityLevel::TRUSTED_ENVIRONMENT)->halVersion();
    if (keyType == kRsaKeyType) return true;  // All versions support RSA
    return keyType == kEcKeyType && version.supportsEc;
}

std::tuple<ResponseCode, Blob, Blob, LockedKeyBlobEntry>
KeyStore::getKeyForName(const android::String8& keyName, const uid_t uid, const BlobType type) {
    std::tuple<ResponseCode, Blob, Blob, LockedKeyBlobEntry> result;
    auto& [rc, keyBlob, charBlob, lockedEntry] = result;

    lockedEntry = getLockedBlobEntryIfExists(keyName.string(), uid);

    if (!lockedEntry) return rc = ResponseCode::KEY_NOT_FOUND, std::move(result);

    std::tie(rc, keyBlob, charBlob) = get(lockedEntry);

    if (rc == ResponseCode::NO_ERROR) {
        if (keyBlob.getType() != type) return rc = ResponseCode::KEY_NOT_FOUND, std::move(result);
    }
    return result;
}

bool KeyStore::upgradeBlob(Blob* blob, const uint8_t oldVersion) {
    bool updated = false;
    uint8_t version = oldVersion;

    if (!blob || !(*blob)) return false;

    /* From V0 -> V1: All old types were unknown */
    if (version == 0) {
        ALOGE("Failed to upgrade key blob. Ancient blob version 0 is no longer supported");

        return false;
    }

    /* From V1 -> V2: All old keys were encrypted */
    if (version == 1) {
        ALOGV("upgrading to version 2");

        blob->setEncrypted(true);
        version = 2;
        updated = true;
    }

    /*
     * If we've updated, set the key blob to the right version
     * and write it.
     */
    if (updated) {
        blob->setVersion(version);
    }

    return updated;
}

<<<<<<< HEAD
struct BIO_Delete {
    void operator()(BIO* p) const { BIO_free(p); }
};
typedef std::unique_ptr<BIO, BIO_Delete> Unique_BIO;

=======
>>>>>>> a46efb4f
void KeyStore::readMetaData() {
    int in = TEMP_FAILURE_RETRY(open(kMetaDataFile, O_RDONLY));
    if (in < 0) {
        return;
    }
    size_t fileLength = readFully(in, (uint8_t*)&mMetaData, sizeof(mMetaData));
    if (fileLength != sizeof(mMetaData)) {
        ALOGI("Metadata file is %zd bytes (%zd experted); upgrade?", fileLength, sizeof(mMetaData));
    }
    close(in);
}

void KeyStore::writeMetaData() {
    const char* tmpFileName = ".metadata.tmp";
    int out =
        TEMP_FAILURE_RETRY(open(tmpFileName, O_WRONLY | O_TRUNC | O_CREAT, S_IRUSR | S_IWUSR));
    if (out < 0) {
        ALOGE("couldn't write metadata file: %s", strerror(errno));
        return;
    }
    size_t fileLength = writeFully(out, (uint8_t*)&mMetaData, sizeof(mMetaData));
    if (fileLength != sizeof(mMetaData)) {
        ALOGI("Could only write %zd bytes to metadata file (%zd expected)", fileLength,
              sizeof(mMetaData));
    }
    close(out);
    rename(tmpFileName, kMetaDataFile);
}

bool KeyStore::upgradeKeystore() {
    bool upgraded = false;

    if (mMetaData.version == 0) {
        auto userState = getUserStateDB().getUserStateByUid(0);

        // Initialize first so the directory is made.
        userState->initialize();

        // Migrate the old .masterkey file to user 0.
        if (access(kOldMasterKey, R_OK) == 0) {
            if (rename(kOldMasterKey, userState->getMasterKeyFileName().c_str()) < 0) {
                ALOGE("couldn't migrate old masterkey: %s", strerror(errno));
                return false;
            }
        }

        // Initialize again in case we had a key.
        userState->initialize();

        // Try to migrate existing keys.
        DIR* dir = opendir(".");
        if (!dir) {
            // Give up now; maybe we can upgrade later.
            ALOGE("couldn't open keystore's directory; something is wrong");
            return false;
        }

        struct dirent* file;
        while ((file = readdir(dir)) != nullptr) {
            // We only care about files.
            if (file->d_type != DT_REG) {
                continue;
            }

            // Skip anything that starts with a "."
            if (file->d_name[0] == '.') {
                continue;
            }

            // Find the current file's user.
            char* end;
            unsigned long thisUid = strtoul(file->d_name, &end, 10);
            if (end[0] != '_' || end[1] == 0) {
                continue;
            }
            auto otherUser = getUserStateDB().getUserStateByUid(thisUid);
            if (otherUser->getUserId() != 0) {
                unlinkat(dirfd(dir), file->d_name, 0);
            }

            // Rename the file into user directory.
            DIR* otherdir = opendir(otherUser->getUserDirName().c_str());
            if (otherdir == nullptr) {
                ALOGW("couldn't open user directory for rename");
                continue;
            }
            if (renameat(dirfd(dir), file->d_name, dirfd(otherdir), file->d_name) < 0) {
                ALOGW("couldn't rename blob: %s: %s", file->d_name, strerror(errno));
            }
            closedir(otherdir);
        }
        closedir(dir);

        mMetaData.version = 1;
        upgraded = true;
    }

    return upgraded;
}

void KeyStore::binderDied(const ::android::wp<IBinder>& who) {
    for (unsigned i = 0; i < mKmDevices.size(); ++i) {
        if (mKmDevices[SecurityLevel(i)]) mKmDevices[SecurityLevel(i)]->binderDied(who);
    }
    getConfirmationManager().binderDied(who);
}

}  // namespace keystore<|MERGE_RESOLUTION|>--- conflicted
+++ resolved
@@ -402,14 +402,6 @@
     return updated;
 }
 
-<<<<<<< HEAD
-struct BIO_Delete {
-    void operator()(BIO* p) const { BIO_free(p); }
-};
-typedef std::unique_ptr<BIO, BIO_Delete> Unique_BIO;
-
-=======
->>>>>>> a46efb4f
 void KeyStore::readMetaData() {
     int in = TEMP_FAILURE_RETRY(open(kMetaDataFile, O_RDONLY));
     if (in < 0) {
